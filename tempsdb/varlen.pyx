import os
import shutil
import typing as tp
import struct
import warnings

from .chunks.base cimport Chunk
from .exceptions import Corruption, AlreadyExists, StillOpen
from .iterators cimport Iterator
from tempsdb.series cimport TimeSeries, create_series


cdef class VarlenEntry:
    """
    An object representing the value.

    It is preferred for an proxy to exist, instead of copying data.
    This serves make tempsdb far more zero-copy, but it's worth it only if your
    values are routinely longer than 20-40 bytes.

    This behaves as a bytes object, in particular it can be sliced, iterated,
    and it's length obtained. It also overloads __bytes__. It's also directly comparable
    and hashable, and boolable.

    This acquires a reference to the chunk it refers, and releases it upon destruction.

    Once :meth:`~tempsdb.varlen.VarlenEntry.to_bytes` is called, it's result will be
    cached.
    """
    def __init__(self, parent: VarlenSeries, chunks: tp.List[Chunk],
                 item_no: tp.List[int]):
        self.parent = parent
        self.item_no = item_no
        cdef Chunk chunk
        self.chunks = []
        for chunk in chunks:
            if chunk is not None:
                chunk.incref()
                self.chunks.append(chunk)
        self.data = None        #: cached data, filled in by to_bytes
        self.len = -1

    cpdef bint startswith(self, bytes v):
        """
        Check whether this sequence starts with provided bytes.
        
        This will run faster than `bytes(v).startswith(b'test')` since it will
        fetch only the required amount of bytes.

        :param v: bytes to check
        :return: whether the sequence starts with provided bytes
        """
        if self.data is not None:
            return self.data.startswith(v)

        if len(v) > self.length():
            return False

        cdef bytes b = self.slice(0, self.len)
        return b == v

    cpdef bint endswith(self, bytes v):
        """
        Check whether this sequence ends with provided bytes.
        
        This will run faster than `bytes(v).endswith(b'test')` since it will
        fetch only the required amount of bytes.
        
        :param v: bytes to check
        :return: whether the sequence ends with provided bytes
        """
        if self.data is not None:
            return self.data.endswith(v)

        cdef int len_v = len(v)

        if self.len > -1:
            if len_v > self.len:
                return False
        else:
            if len_v > self.length():
                return False

        cdef bytes b = self.slice(self.len-len_v, self.len)
        return b == v

    def __gt__(self, other) -> bool:
        return self.to_bytes() > other

    def __le__(self, other) -> bool:
        return self.to_bytes() < other

    def __eq__(self, other) -> bool:
        return self.to_bytes() == other

    def __hash__(self) -> bool:
        return hash(self.to_bytes())

    def __bool__(self) -> bool:
        if self.data is not None:
            return bool(self.data)
        return bool(self.length())

    cpdef unsigned long long timestamp(self):
        """
        :return: timestamp assigned to this entry
        """
        return self.chunks[0].get_timestamp_at(self.item_no[0])

    cpdef int length(self):
        """
        :return: self length
        """
        if self.len > -1:
            return self.len
        cdef bytes b = self.chunks[0].get_slice_of_piece_at(self.item_no[0], 0, self.parent.size_field)
        assert len(b) == self.parent.size_field, 'Invalid slice!'
        self.len = self.parent.size_struct.unpack(b)[0]
        return self.len

    def __contains__(self, item: bytes) -> bool:
        return item in self.to_bytes()

    def __getitem__(self, item: tp.Union[int, slice]) -> tp.Union[int, bytes]:
        if isinstance(item, slice):
            return self.slice(item.start, item.stop)
        else:
            return self.get_byte_at(item)

    cpdef int get_byte_at(self, int index) except -1:
        """
        Return a byte at a particular index
        
        :param index: index of the byte
        :return: the value of the byte
        :raises ValueError: index too large
        """
        cdef:
            int pointer = 0
            int segment = 0
            int seg_len = 0
            int offset = self.parent.size_field
        if self.data is not None:
            return self.data[index]
        while pointer < index and segment < len(self.chunks):
            seg_len = self.parent.get_length_for(segment)
            if seg_len+pointer > index:
                return self.chunks[segment].get_byte_of_piece(self.item_no[segment],
                                                              offset+index-pointer)
            pointer += seg_len
            segment += 1
            offset = 0
        raise ValueError('Index too large')

    cpdef bytes slice(self, int start, int stop):
        """
        Returns a slice of the entry
        
        :param start: position to start at
        :param stop: position to stop at
        :return: a slice of this entry
        :raises ValueError: stop was smaller than start or indices were invalid
        """
        if stop < start:
            raise ValueError('stop smaller than start')
        if stop == start:
            return b''
        if self.data is not None:
            return self.data[start:stop]

        cdef:
            int length = stop-start
            bytearray b = bytearray(length)
            int segment = 0
            int pointer = 0
            int next_chunk_len
            int start_reading_at

        # Track down the right segment to start the read
        while pointer < start:
            next_chunk_len = self.parent.get_length_for(segment)
            if next_chunk_len > start-pointer:
                start_reading_at = start - pointer
                break
            pointer += next_chunk_len
            segment += 1

        cdef:
            int write_pointer = 0
            int chunk_len = self.parent.get_length_for(segment)
            int len_to_read = self.parent.get_length_for(segment) - start_reading_at
            Chunk chunk = self.chunks[segment]
            bytes temp_data
            int offset = self.parent.size_field
        while write_pointer < length and len(self.chunks) < segment:
            if chunk_len-start_reading_at >= + (length - write_pointer):
                # We have all the data that we require
                b[write_pointer:length] = chunk.get_slice_of_piece_at(self.item_no[segment],
                                                                      offset, offset+length-write_pointer)
                return bytes(b)

            temp_data = chunk.get_slice_of_piece_at(self.item_no[segment], 0, chunk_len)
            b[write_pointer:write_pointer+chunk_len] = temp_data
            write_pointer += chunk_len
            segment += 1
            start_reading_at = 0
            offset = 0

        raise ValueError('invalid indices')

    cpdef bytes to_bytes(self):
        """
        :return: value as bytes
        """
        if self.data is not None:
            return self.data

        cdef:
            int length = self.length()
            bytearray b = bytearray(length)
            int pointer = 0
            int segment = 0
            bytes cur_data
            int cur_data_len
            int offset = self.parent.size_field
        while pointer < length and segment < len(self.chunks):
            cur_data = self.chunks[segment].get_value_at(self.item_no[segment])
            cur_data_len = self.parent.get_length_for(segment)
            if cur_data_len > length-pointer:
                b[pointer:length] = cur_data[offset:length-pointer+offset]
                break
            b[pointer:pointer+cur_data_len] = cur_data[offset:cur_data_len+offset]
            pointer += cur_data_len
            segment += 1
            offset = 0
            first_segment = False
        self.data = bytes(b)
        self.len = length
        return self.data

    def __iter__(self):
        return iter(self.to_bytes())

    def __bytes__(self) -> bytes:
        return self.to_bytes()

    def __len__(self) -> int:
        return self.length()

    cpdef int close(self) except -1:
        """
        Close this object and release all the references.
        
        It is not necessary to call, since the destructor will call this.
        
        Do not let your VarlenEntries outlive the iterator itself!
        It will be impossible to close the iterator.
        """
        cdef Chunk chunk
        if self.chunks is None:
            return 0
        for chunk in self.chunks:
            chunk.decref()
        self.chunks = None
        return 0

    def __del__(self) -> None:
        self.close()


STRUCT_L = struct.Struct('<L')
class ThreeByteStruct:
    __slots__ = ()
    def pack(self, v: int) -> bytes:
        return STRUCT_L.pack(v)[0:3]

    def unpack(self, v: bytes) -> tp.Tuple[int]:
        return STRUCT_L.unpack(v+b'\x00')


cdef class VarlenIterator:
    """
    A result of a varlen series query.

    This iterator will close itself when completed. If you break out of it's
    iteration, please close it youself via
    :meth:`~tempsdb.varlen.VarlenIterator.close`

    If you forget to do that, a warning will be issued and the destructor will
    close it automatically.

    :param parent: parent series
    :param start: started series
    :param stop: stopped series
    :param direct_bytes: whether to iterate with bytes values instead of
        :class:`~tempsdb.varlen.VarlenEntry`. Note that setting this to True
        will result in a performance drop, since it will copy, but it should
        be faster if your typical entry is less than 20 bytes.
    """
    def __init__(self, parent: VarlenSeries, start: int, stop: int,
                 direct_bytes: bool = False):
        self.parent = parent
        self.start = start
        self.stop = stop
        self.direct_bytes = direct_bytes
        self.closed = False
        cdef int amount_series = len(self.parent.series)
        self.positions = [None] * amount_series
        self.chunks = [None] * amount_series
        self.timestamps = [None] * amount_series
        self.iterators = []
        cdef:
            TimeSeries series
            Iterator iterator
            Chunk chunk
            unsigned int pos
            unsigned long long ts
            tuple tpl
            int i
        for i in range(amount_series):
            iterator = self.parent.series[i].iterate_range(start, stop)
            self.iterators.append(iterator)
        for i in range(amount_series):
            iterator = self.iterators[i]
            self.advance_series(i, True)

    cdef int advance_series(self, int index, bint force) except -1:
        cdef:
            Iterator iterator = self.iterators[index]
            tuple tpl
            Chunk old_chunk, chunk
        if iterator is None and not force:
            return 0

        tpl = iterator.next_item_pos()
        if tpl is None:
            self.timestamps[index] = None
            self.positions[index] = None
            old_chunk = self.chunks[index]
            if old_chunk is not None:
                old_chunk.decref()
            self.chunks[index] = None
            iterator.close()
            self.iterators[index] = None
        else:
            ts, pos, chunk = tpl
            self.timestamps[index] = ts
            self.positions[index] = pos
            self.chunks[index] = chunk
        return 0

    cpdef VarlenEntry get_next(self):
        """
        Return next element of the iterator, or None if no more available.
        """
        if self.timestamps[0] is None:
            return None
        cdef:
            unsigned long long ts = self.timestamps[0]
            list chunks = []
            list positions = []
            int i

        for i in range(len(self.chunks)):
            if self.timestamps[i] is None:
                break
            elif self.timestamps[i] == ts:
                chunks.append(self.chunks[i])
                positions.append(self.positions[i])
                self.advance_series(i, False)

        return VarlenEntry(self.parent, chunks, positions)

    def __next__(self):
        cdef VarlenEntry varlen_entry = self.get_next()
        if varlen_entry is None:
            self.close()
            raise StopIteration('iterator exhausted')
        else:
            if self.direct_bytes:
                return varlen_entry.timestamp(), varlen_entry.to_bytes()
            else:
                return varlen_entry.timestamp(), varlen_entry

    def __iter__(self):
        return self

    cpdef int close(self) except -1:
        """
        Close this iterator and release all the resources
        
        No-op if already closed.
        """
        cdef:
            Iterator iterator
            Chunk chunk
        if self.closed:
            return 0
        self.closed = True
        for iterator in self.iterators:
            if iterator is not None:
                iterator.close()
        for chunk in self.chunks:
            if chunk is not None:
                chunk.decref()
        self.parent.references -= 1
        return 0

    def __del__(self):
        if not self.closed:
            warnings.warn('You forgot to close a VarlenIterator. Please close them explicitly!')
            self.close()


cdef class VarlenSeries:
    """
    A time series housing variable length data.

    It does that by splitting the data into chunks and encoding them in multiple
    series.

    :param path: path to directory containing the series
    :param name: name of the series
    """
    cdef void register_memory_pressure_manager(self, object mpm):
        self.mpm = mpm
        cdef TimeSeries series
        for series in self.series:
            series.register_memory_pressure_manager(mpm)

    cpdef VarlenIterator iterate_range(self, unsigned long long start, unsigned long long stop,
                                       bint direct_bytes=False):
        """
        Return an iterator with the data
        """
        return VarlenIterator(self, start, stop, direct_bytes=direct_bytes)

    def __init__(self, path: str, name: str):
        self.closed = False
        self.path = path
        self.references = 0
        self.mpm = None
        self.name = name
        self.root_series = TimeSeries(os.path.join(path, 'root'), 'root')
        self.gzip_level = self.root_series.gzip_level
        self.max_entries_per_chunk = self.root_series.max_entries_per_chunk
        try:
            self.size_field = self.root_series.metadata['size_field']
            self.length_profile = self.root_series.metadata['length_profile']
        except (KeyError, TypeError):
            raise Corruption('required keys not present or invalid in root subseries')

        if self.size_field == 1:
            self.size_struct = struct.Struct('<B')
        elif self.size_field == 2:
            self.size_struct = struct.Struct('<H')
        elif self.size_field == 3:
            self.size_struct = ThreeByteStruct()
        elif self.size_field == 4:
            self.size_struct = struct.Struct('<L')
        else:
            self.root_series.close()
            raise Corruption('Invalid size_field!')

        cdef:
            list sub_series = []
            str dir_name
        for dir_name in os.listdir(path):
            if dir_name != 'root':
                sub_series.append(dir_name)

        try:
            sub_series.sort(key=lambda x: int(x))
        except ValueError:
            raise Corruption('Invalid directory name')

        cdef:
            int i = 1
            int tot_length = self.length_profile[0]
        self.series = [self.root_series]
        for dir_name in sub_series:
            tot_length += self.get_length_for(i)
            i += 1
            self.series.append(TimeSeries(os.path.join(path, dir_name), dir_name))

        self.current_maximum_length = tot_length

    cpdef int mark_synced_up_to(self, unsigned long long timestamp) except -1:
        """
        Mark the series as synchronized up to particular period
        
        :param timestamp: timestamp of synchronization
        """
        self.root_series.mark_synced_up_to(timestamp)
        return 0

    @property
    def last_entry_synced(self) -> int:
        """
        :return: timestamp of the last entry synchronized. Starting value is 0
        """
        return self.root_series.last_entry_synced

    cpdef int append(self, unsigned long long timestamp, bytes data) except -1:
        """
        Append an entry to the series
        
        :param timestamp: timestamp to append it with
        :param data: data to write
        
        :raises ValueError: too long an entry
        """
        cdef int data_len = len(data)
        if data_len > self.get_maximum_length():
            raise ValueError('data too long')
        if data_len < self.get_length_for(0):
            data = self.size_struct.pack(len(data)) + data
            self.root_series.append_padded(timestamp, data)
            return 0

        while self.current_maximum_length < data_len:
            self.add_series()

        # At this point data is too large to be put in a single series
        cdef:
            bytes data_to_put = self.size_struct.pack(len(data)) + data[:self.get_length_for(0)]
            int pointer = self.get_length_for(0)
            int segment = 1
            int cur_len
        self.root_series.append(timestamp, data_to_put)
        while pointer < len(data) and segment < len(self.series):
            cur_len = self.get_length_for(segment)
            data_to_put = data[pointer:pointer+cur_len]
            self.series[segment].append_padded(timestamp, data_to_put)
            pointer += cur_len
            segment += 1
        return 0

    cpdef int delete(self) except -1:
        """
        Erases this variable length series from the disk.
        
        Closes this series as a side-effect.
        """
        self.close()
        shutil.rmtree(self.path)
        return 0

    cdef int add_series(self) except -1:
        """
        Creates a new series to hold part of ours data 
        
        Updates :attr:`~tempsdb.varlen.VarlenSeries.current_maximum_length`.
        """
<<<<<<< HEAD
        from tempsdb.series import create_series
=======
        from .series import create_series
>>>>>>> 63bda191

        cdef:
            int new_name = len(self.series)
            int new_len = self.get_length_for(new_name)
            str new_name_s = str(new_name)
            TimeSeries series = create_series(os.path.join(self.path, new_name_s),
                                              new_name_s,
                                              new_len,
                                              self.max_entries_per_chunk,
                                              gzip_level=self.gzip_level)
        if self.mpm is not None:
            series.register_memory_pressure_manager(self.mpm)
        self.series.append(series)
        self.current_maximum_length += new_len

    cdef int get_length_for(self, int index):
        """
        Get the length of the time series at a particular index.
        
        :param index: index of the time series, numbered from 0
        """
        return self.length_profile[-1 if index >= len(self.length_profile) else index]

    cpdef int close(self) except -1:
        """
        Close this series.
        
        No-op if already closed.
        
        :raises StillOpen: some references are being held
        """
        if self.closed:
            return 0

        if self.references:
            raise StillOpen('still some iterators around')

        self.closed = True
        cdef TimeSeries series
        for series in self.series:
            series.close()
        return 0

    cpdef int trim(self, unsigned long long timestamp) except -1:
        """
        Try to delete all entries younger than timestamp
        
        :param timestamp: timestamp that separates alive entries from the dead
        """
        cdef TimeSeries series
        for series in self.series:
            series.trim(timestamp)
        return 0

    cpdef long long get_maximum_length(self) except -1:
        """
        :return: maximum length of an element capable of being stored in this series
        """
        if self.size_field == 1:
            return 0xFF
        elif self.size_field == 2:
            return 0xFFFF
        elif self.size_field == 3:
            return 0xFFFFFF
        elif self.size_field == 4:
            return 0x7FFFFFFF
        else:
            raise ValueError('How did this happen?')

from tempsdb.series cimport TimeSeries

cpdef VarlenSeries create_varlen_series(str path, str name, int size_struct, list length_profile,
                                        int max_entries_per_chunk,
                                        int gzip_level=0):
    """
    Create a variable length series
    
    :param path: path where the directory will be placed
    :param name: name of the series
    :param size_struct: size of the length indicator. Must be one of 1, 2, 3 or 4.
    :param length_profile: series' length profile
    :param max_entries_per_chunk: maximum entries per a chunk file
    :param gzip_level: level of gzip compression. Leave at 0 (default) to disable compression.
    :return: newly created VarlenSeries
    :raises AlreadyExists: directory exists at given path
    :raises ValueError: invalid length profile or max_entries_per_chunk or size_struct
    """
    from tempsdb.series import create_series

    if os.path.exists(path):
        raise AlreadyExists('directory present at paht')
    if not length_profile or not max_entries_per_chunk:
        raise ValueError('invalid parameter')
    if not (1 <= size_struct <= 4):
        raise ValueError('invalid size_struct')

    os.mkdir(path)
    cdef TimeSeries root_series = create_series(os.path.join(path, 'root'),
                                                'root',
                                                size_struct+length_profile[0],
                                                max_entries_per_chunk,
                                                gzip_level=gzip_level)
    root_series.set_metadata({'size_field': size_struct,
                              'length_profile': length_profile})
    root_series.close()
    return VarlenSeries(path, name)<|MERGE_RESOLUTION|>--- conflicted
+++ resolved
@@ -552,11 +552,7 @@
         
         Updates :attr:`~tempsdb.varlen.VarlenSeries.current_maximum_length`.
         """
-<<<<<<< HEAD
-        from tempsdb.series import create_series
-=======
         from .series import create_series
->>>>>>> 63bda191
 
         cdef:
             int new_name = len(self.series)
