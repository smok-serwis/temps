FROM python:3.8

<<<<<<< HEAD
RUN pip install satella snakehouse>=1.2.3 nose2 wheel ujson coverage
=======
RUN pip install satella>=2.14.24 snakehouse nose2 wheel ujson coverage indexed_gzip
>>>>>>> 63bda191

ADD tempsdb /app/tempsdb
ADD setup.py /app/setup.py
ADD .coveragerc /app/.coveragerc
ADD setup.cfg /app/setup.cfg
WORKDIR /app
ENV CI=true
RUN python setup.py build_ext --inplace
ADD tests /app/tests
<<<<<<< HEAD

CMD ["coverage", "run", "-m", "nose2", "-vv"]
=======
RUN chmod ugo+x /app/tests/test.sh
CMD ["/app/tests/test.sh"]
>>>>>>> 63bda191
<|MERGE_RESOLUTION|>--- conflicted
+++ resolved
@@ -1,10 +1,6 @@
 FROM python:3.8
 
-<<<<<<< HEAD
-RUN pip install satella snakehouse>=1.2.3 nose2 wheel ujson coverage
-=======
 RUN pip install satella>=2.14.24 snakehouse nose2 wheel ujson coverage indexed_gzip
->>>>>>> 63bda191
 
 ADD tempsdb /app/tempsdb
 ADD setup.py /app/setup.py
@@ -14,10 +10,6 @@
 ENV CI=true
 RUN python setup.py build_ext --inplace
 ADD tests /app/tests
-<<<<<<< HEAD
+RUN chmod ugo+x /app/tests/test.sh
 
-CMD ["coverage", "run", "-m", "nose2", "-vv"]
-=======
-RUN chmod ugo+x /app/tests/test.sh
-CMD ["/app/tests/test.sh"]
->>>>>>> 63bda191
+CMD ["/app/tests/test.sh"]